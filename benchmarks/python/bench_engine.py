#!/usr/bin/env python3
"""
Python benchmark script for comparing performance with Python's re module.
This mirrors the benchmarks/bench_engine.mojo file for direct comparison.
"""

import re
import time
import json
import os
from datetime import datetime
from typing import Callable


# ===-----------------------------------------------------------------------===#
# Benchmark Infrastructure
# ===-----------------------------------------------------------------------===#


# ===-----------------------------------------------------------------------===#
# Direct Benchmark Functions (Mirroring Mojo Architecture)
# ===-----------------------------------------------------------------------===#


def benchmark_search(name: str, pattern: str, text: str, internal_iterations: int):
    """Benchmark search with manual timing (mirrors Mojo benchmark_search)."""

    # Compile pattern once for fair comparison
    compiled_pattern = re.compile(pattern)

    # Warmup (3 iterations like Mojo)
    for _ in range(3):
        compiled_pattern.search(text)

    # Target runtime: 100ms like Mojo
    target_runtime = 100_000_000  # 100ms in nanoseconds
    total_time = 0
    actual_iterations = 0

    # Run until we hit target runtime or max iterations
    while total_time < target_runtime and actual_iterations < 100_000:
        start_time = time.perf_counter_ns()

        # Internal loop matches Mojo benchmark structure
        for _ in range(internal_iterations):
            result = compiled_pattern.search(text)
            if not result:
                print(f"ERROR: No search match in {name} for pattern: {pattern}")
                return

        end_time = time.perf_counter_ns()
        total_time += end_time - start_time
        actual_iterations += 1

    # Calculate and print results (mirrors Mojo format)
    mean_time_per_match = total_time / (actual_iterations * internal_iterations)
    time_ms = mean_time_per_match / 1_000_000.0
    total_matches = actual_iterations * internal_iterations

    # Format output to match Mojo's benchmark format
    padded_name = name + " " * (25 - len(name))
    print(f"| {padded_name} | {time_ms:>21.17f} | {total_matches:>6} |")

    # Store result for JSON export
    _store_benchmark_result(name, time_ms, total_matches)


def benchmark_match_first(name: str, pattern: str, text: str, internal_iterations: int):
    """Benchmark match_first with manual timing (mirrors Mojo benchmark_match_first)."""

    # Compile pattern once for fair comparison
    compiled_pattern = re.compile(pattern)

    # Warmup (3 iterations like Mojo)
    for _ in range(3):
        compiled_pattern.match(text)

    # Target runtime: 100ms like Mojo
    target_runtime = 100_000_000  # 100ms in nanoseconds
    total_time = 0
    actual_iterations = 0

    # Run until we hit target runtime or max iterations
    while total_time < target_runtime and actual_iterations < 100_000:
        start_time = time.perf_counter_ns()

        # Internal loop matches Mojo benchmark structure
        for _ in range(internal_iterations):
            result = compiled_pattern.match(text)
            if not result:
                print(f"ERROR: No match in {name} for pattern: {pattern}")
                return

        end_time = time.perf_counter_ns()
        total_time += end_time - start_time
        actual_iterations += 1

    # Calculate and print results (mirrors Mojo format)
    mean_time_per_match = total_time / (actual_iterations * internal_iterations)
    time_ms = mean_time_per_match / 1_000_000.0
    total_matches = actual_iterations * internal_iterations

    # Format output to match Mojo's benchmark format
    padded_name = name + " " * (25 - len(name))
    print(f"| {padded_name} | {time_ms:>21.17f} | {total_matches:>6} |")

    # Store result for JSON export
    _store_benchmark_result(name, time_ms, total_matches)


def benchmark_findall(name: str, pattern: str, text: str, internal_iterations: int):
    """Benchmark findall with manual timing (mirrors Mojo benchmark_findall)."""

    # Compile pattern once for fair comparison
    compiled_pattern = re.compile(pattern)

    # Warmup
    for _ in range(3):
        compiled_pattern.findall(text)

    target_runtime = 100_000_000
    total_time = 0
    actual_iterations = 0

    while total_time < target_runtime and actual_iterations < 100_000:
        start_time = time.perf_counter_ns()

        for _ in range(internal_iterations):
            results = compiled_pattern.findall(text)
            # Touch the result to ensure it's not optimized away
            if len(results) < 0:  # Always false, but compiler doesn't know
                print("ERROR: Unexpected result")

        end_time = time.perf_counter_ns()
        total_time += end_time - start_time
        actual_iterations += 1

    # Calculate and print results
    mean_time_per_match = total_time / (actual_iterations * internal_iterations)
    time_ms = mean_time_per_match / 1_000_000.0
    total_matches = actual_iterations * internal_iterations

    padded_name = name + " " * (25 - len(name))
    print(f"| {padded_name} | {time_ms:>21.17f} | {total_matches:>6} |")

    # Store result for JSON export
    _store_benchmark_result(name, time_ms, total_matches)


# ===-----------------------------------------------------------------------===#
# Result Collection for JSON Export
# ===-----------------------------------------------------------------------===#

# Global storage for benchmark results (needed for JSON export)
_benchmark_results = {}
_benchmark_iterations = {}

def _store_benchmark_result(name: str, time_ms: float, total_iterations: int):
    """Store benchmark result for JSON export."""
    _benchmark_results[name] = time_ms * 1_000_000  # Convert to nanoseconds
    _benchmark_iterations[name] = total_iterations

def export_json_results(filename: str = "benchmarks/results/python_results.json"):
    """Export collected benchmark results to JSON file."""
    # Ensure directory exists
    os.makedirs(os.path.dirname(filename), exist_ok=True)

    # Convert results to JSON-serializable format
    json_results = {
        "engine": "python",
        "timestamp": datetime.now().isoformat(),
        "results": {}
    }

    for name in _benchmark_results:
        json_results["results"][name] = {
            "time_ns": _benchmark_results[name],
            "time_ms": _benchmark_results[name] / 1_000_000,
            "iterations": _benchmark_iterations[name]
        }

    # Write to file
    with open(filename, "w") as f:
        json.dump(json_results, f, indent=2)

    print(f"\\nResults exported to {filename}")


class Benchmark:
    """Legacy benchmark infrastructure - now deprecated."""

    def __init__(self, num_repetitions: int = 5):
        self.num_repetitions = num_repetitions
        self.results = {}
        self.iterations = {}

    def bench_function(
        self, name: str, fn: Callable[[], None], warmup_iterations: int = 3
    ):
        """DEPRECATED: Use direct benchmark functions instead."""
        pass

    def dump_report(self):
        """DEPRECATED: Results are now printed directly by benchmark functions."""
        pass

    def export_json(self, filename: str = "benchmarks/results/python_results.json"):
        """DEPRECATED: Results are now printed directly by benchmark functions."""
        print("\nNote: JSON export disabled in new direct benchmark mode.")
        print("Results are printed directly to stdout for parsing by comparison scripts.")


# ===-----------------------------------------------------------------------===#
# Test Data Generation (Mirroring Mojo Functions)
# ===-----------------------------------------------------------------------===


def make_test_string(length: int, pattern: str = "abcdefghijklmnopqrstuvwxyz") -> str:
    """Generate a test string of specified length by repeating a pattern."""
    if length <= 0:
        return ""

    pattern_len = len(pattern)
    full_repeats = length // pattern_len
    remainder = length % pattern_len

    result = pattern * full_repeats + pattern[:remainder]
    return result


def make_phone_test_data(num_phones: int) -> str:
    """Generate test data containing US phone numbers in various formats."""
    phone_patterns = [
        "555-123-4567",
        "(555) 123-4567",
        "555.123.4567",
        "5551234567",
        "+1-555-123-4567",
        "1-555-123-4568",
        "(555)123-4569",
        "555 123 4570",
    ]
    filler_text = " Contact us at "
    extra_text = " or email support@company.com for assistance. "

    result = ""
    for i in range(num_phones):
        result += filler_text
        # Cycle through different phone patterns
        pattern_idx = i % len(phone_patterns)
        result += phone_patterns[pattern_idx]
        result += extra_text

    return result


def make_complex_pattern_test_data(num_entries: int) -> str:
    """Generate test data for US national phone number validation."""
    complex_patterns = [
        "305200123456",  # Matches first alternation
        "505601234567",  # Matches first alternation
        "274212345678",  # Matches second alternation
        "305912345678",  # Matches second alternation
        "212345672890",  # Matches third alternation
        "312345672890",  # Matches third alternation
        "412345672890",  # Matches third alternation
        "512345672890",  # Matches third alternation
        "1234567890",  # Should NOT match
        "30520",  # Should NOT match (too short)
    ]
    filler_text = " ID: "
    extra_text = " Status: ACTIVE "

    result = ""
    for i in range(num_entries):
        result += filler_text
        # Cycle through different patterns (including non-matches)
        pattern_idx = i % len(complex_patterns)
        result += complex_patterns[pattern_idx]
        result += extra_text

    return result


# ===-----------------------------------------------------------------------===#
# Legacy Benchmark Functions - DEPRECATED
# ===-----------------------------------------------------------------------===#

# Note: All previous function-based benchmark generators have been removed.
# The new architecture uses direct benchmark functions that mirror Mojo's approach.


# ===-----------------------------------------------------------------------===#
# Benchmark Main
# ===-----------------------------------------------------------------------===#


def main():
    """Run all regex benchmarks with manual timing (mirrors Mojo structure)."""
    print("=== REGEX ENGINE BENCHMARKS (Manual Timing) ===")
    print("Using Python-compatible time.perf_counter_ns() for fair comparison")
    print()

    # Prepare test data - same as Mojo benchmarks
    text_1000 = make_test_string(1000)
    text_5000 = make_test_string(5000)
    text_10000 = make_test_string(10000)
    text_range_10000 = make_test_string(10000) + "0123456789"

    # Add hello to texts to ensure literal matches
    text_1000 += "hello world"
    text_5000 += "hello world"
    text_10000 += "hello world"

    # Test data for optimization benchmarks
    short_text = "hello world this is a test with hello again and hello there"
    medium_text = short_text * 100
    long_text = short_text * 1000
    email_text = (
        "test@example.com user@test.org admin@example.com support@example.com"
        " no-reply@example.com" * 50
    )

    print("| name                      | met (ms)              | iters  |")
    print("|---------------------------|-----------------------|--------|")

    # ===== Literal Matching Benchmarks =====
    benchmark_search("literal_match_short", "hello", text_1000, 2000)
    benchmark_search("literal_match_long", "hello", text_10000, 2000)

    # ===== Wildcard and Quantifier Benchmarks =====
    benchmark_match_first("wildcard_match_any", ".*", text_10000, 1000)
    benchmark_match_first("quantifier_zero_or_more", "a*", text_10000, 1000)
    benchmark_match_first("quantifier_one_or_more", "a+", text_10000, 1000)
    benchmark_match_first("quantifier_zero_or_one", "a?", text_10000, 1000)

    # ===== Character Range Benchmarks =====
    benchmark_match_first("range_lowercase", "[a-z]+", text_range_10000, 1000)
    benchmark_search("range_digits", "[0-9]+", text_range_10000, 1000)
    benchmark_match_first("range_alphanumeric", "[a-zA-Z0-9]+", text_range_10000, 1000)

    # ===== Anchor Benchmarks =====
    benchmark_match_first("anchor_start", "^abc", text_10000, 2000)
    benchmark_match_first("anchor_end", "xyz$", text_10000, 2000)

    # ===== Alternation Benchmarks =====
    benchmark_match_first("alternation_simple", "a|b|c", text_10000, 1000)
    benchmark_match_first("group_alternation", "(a|b)", text_10000, 1000)

    # ===== NEW: Optimization Showcase Benchmarks =====

    # Test case 1: Large alternation (8 branches) - benefits from increased branch limit (3→8)
    fruit_text = "I love eating apple and banana and cherry and date and elderberry and fig and grape with honey"
<<<<<<< HEAD
    m.bench_function(
        "large_8_alternations",
        bench_alternation_match(
            fruit_text, "(apple|banana|cherry|date|elderberry|fig|grape|honey)"
        ),
=======
    benchmark_search(
        "large_alternation_8_branches",
        "(apple|banana|cherry|date|elderberry|fig|grape|honey)",
        fruit_text,
        1000
>>>>>>> ef7c3381
    )

    # Test case 2: Deeply nested groups (depth 4) - benefits from increased depth tolerance (3→4)
    nested_text = "Testing deep nested patterns with abcdefgh characters"
    benchmark_search(
        "deep_nested_groups_depth4",
        "(?:(?:(?:a|b)|(?:c|d))|(?:(?:e|f)|(?:g|h)))",
        nested_text,
        1000
    )

    # Test case 3: Literal-heavy alternation - benefits from 80% threshold detection
    user_text = "Login attempts: user123 failed, admin456 success, guest789 failed, root000 success, test111 pending, demo222 active, sample333 inactive, client444 locked"
    benchmark_search(
        "literal_heavy_alternation",
        "(user123|admin456|guest789|root000|test111|demo222|sample333|client444)",
        user_text,
        1000
    )

    # Test case 4: Complex group with 5 children - benefits from increased children limit (3→5)
    mixed_text = "Found: hello123ab, world456cd, test789ef, demo012gh, sample345ij in the data"
    benchmark_search(
        "complex_group_5_children",
        "(hello|world|test|demo|sample)[0-9]{3}[a-z]{2}",
        mixed_text,
        1000
    )

    # ===== Global Matching (findall) =====
    benchmark_findall("match_all_simple", "hello", medium_text, 200)
    benchmark_findall("match_all_digits", "[0-9]+", text_range_10000 * 10, 200)

    # ===== Literal Optimization Benchmarks =====
    benchmark_findall("literal_prefix_short", "hello.*", short_text, 1)
    benchmark_findall("literal_prefix_long", "hello.*", long_text, 1)
    benchmark_findall("required_literal_short", ".*@example\\.com", email_text, 1)
    benchmark_match_first("no_literal_baseline", "[a-z]+", medium_text, 1)
    benchmark_match_first("alternation_common_prefix", "(hello|help|helicopter)", medium_text, 1)

    # ===== Complex Pattern Benchmarks =====
    complex_email_text = "Contact: john@example.com, support@test.org, admin@company.net" * 20
    benchmark_findall(
        "complex_email",
        "[a-zA-Z0-9._%+-]+@[a-zA-Z0-9.-]+\\.[a-zA-Z]{2,}",
        complex_email_text,
        40,
    )

    complex_number_text = "Price: $123.45, Quantity: 67, Total: $890.12, Tax: 15.5%" * 100
    benchmark_findall("complex_number", "[0-9]+\\.[0-9]+", complex_number_text, 500)

    # ===== US Phone Number Benchmarks =====
    phone_text = make_phone_test_data(1000)

    benchmark_findall("simple_phone", "\\d{3}-\\d{3}-\\d{4}", phone_text, 100)
    benchmark_findall(
        "flexible_phone",
        "\\(?\\d{3}\\)?[\\s.-]?\\d{3}[\\s.-]?\\d{4}",
        phone_text,
        100,
    )
    benchmark_findall(
        "multi_format_phone",
        "\\(?\\d{3}\\)?[\\s.-]\\d{3}[\\s.-]\\d{4}|\\d{3}-\\d{3}-\\d{4}|\\d{10}",
        phone_text,
        50,
    )
    benchmark_match_first(
        "phone_validation",
        "^\\+?1?[\\s.-]?\\(?([2-9]\\d{2})\\)?[\\s.-]?([2-9]\\d{2})[\\s.-]?(\\d{4})$",
        "234-567-8901",
        500,
    )

    # ===== DFA-Optimized Phone Number Benchmarks =====
    benchmark_findall("dfa_simple_phone", "[0-9]{3}-[0-9]{3}-[0-9]{4}", phone_text, 100)
    benchmark_findall("dfa_paren_phone", "\\([0-9]{3}\\) [0-9]{3}-[0-9]{4}", phone_text, 100)
    benchmark_findall("dfa_dot_phone", "[0-9]{3}\\.[0-9]{3}\\.[0-9]{4}", phone_text, 100)
    benchmark_findall("dfa_digits_only", "[0-9]{10}", phone_text, 100)

    # National Phone Number Validation (Complex Pattern)
    national_phone_text = make_complex_pattern_test_data(500)
    national_phone_pattern = (
        r"(?:3052(?:0[0-8]|[1-9]\d)|5056(?:[0-35-9]\d|4[0-68]))\d{4}|"
        r"(?:2742|305[3-9]|472[247-9]|505[2-57-9]|983[2-47-9])\d{6}|"
        r"(?:2(?:0[1-35-9]|1[02-9]|2[03-57-9]|3[1459]|4[08]|5[1-46]|6[0279]|7[0269]|8[13])|"
        r"3(?:0[1-47-9]|1[02-9]|2[0135-79]|3[0-24679]|4[167]|5[0-2]|6[01349]|8[056])|"
        r"4(?:0[124-9]|1[02-579]|2[3-5]|3[0245]|4[023578]|58|6[349]|7[0589]|8[04])|"
        r"5(?:0[1-47-9]|1[0235-8]|20|3[0149]|4[01]|5[179]|6[1-47]|7[0-5]|8[0256])|"
        r"6(?:0[1-35-9]|1[024-9]|2[03689]|3[016]|4[0156]|5[01679]|6[0-279]|78|8[0-29])|"
        r"7(?:0[1-46-8]|1[2-9]|2[04-8]|3[0-247]|4[037]|5[47]|6[02359]|7[0-59]|8[156])|"
        r"8(?:0[1-68]|1[02-8]|2[0168]|3[0-2589]|4[03578]|5[046-9]|6[02-5]|7[028])|"
        r"9(?:0[1346-9]|1[02-9]|2[0589]|3[0146-8]|4[01357-9]|5[12469]|7[0-389]|8[04-69]))[2-9]\d{6}"
    )
    benchmark_findall(
        "national_phone_validation",
        national_phone_pattern,
        national_phone_text,
        10,
    )

    # ===== US Toll-Free Numbers Benchmarks =====

    # Generate toll-free test data
    toll_free_text = (
        "Call 8001234567 or 9005551234 for assistance. Try 8775559999 or 8006667777."
        * 100
    )

    benchmark_findall("toll_free_simple", "[89]00\\d{6}", toll_free_text, 100)
    benchmark_findall(
        "toll_free_complex",
        "8(?:00|33|44|55|66|77|88)[2-9]\\d{6}",
        toll_free_text,
        100,
    )

    print()  # End of benchmarks

    # Export results to JSON for comparison script
    export_json_results()






if __name__ == "__main__":
    main()<|MERGE_RESOLUTION|>--- conflicted
+++ resolved
@@ -155,11 +155,13 @@
 _benchmark_results = {}
 _benchmark_iterations = {}
 
+
 def _store_benchmark_result(name: str, time_ms: float, total_iterations: int):
     """Store benchmark result for JSON export."""
     _benchmark_results[name] = time_ms * 1_000_000  # Convert to nanoseconds
     _benchmark_iterations[name] = total_iterations
 
+
 def export_json_results(filename: str = "benchmarks/results/python_results.json"):
     """Export collected benchmark results to JSON file."""
     # Ensure directory exists
@@ -169,14 +171,14 @@
     json_results = {
         "engine": "python",
         "timestamp": datetime.now().isoformat(),
-        "results": {}
+        "results": {},
     }
 
     for name in _benchmark_results:
         json_results["results"][name] = {
             "time_ns": _benchmark_results[name],
             "time_ms": _benchmark_results[name] / 1_000_000,
-            "iterations": _benchmark_iterations[name]
+            "iterations": _benchmark_iterations[name],
         }
 
     # Write to file
@@ -207,7 +209,9 @@
     def export_json(self, filename: str = "benchmarks/results/python_results.json"):
         """DEPRECATED: Results are now printed directly by benchmark functions."""
         print("\nNote: JSON export disabled in new direct benchmark mode.")
-        print("Results are printed directly to stdout for parsing by comparison scripts.")
+        print(
+            "Results are printed directly to stdout for parsing by comparison scripts."
+        )
 
 
 # ===-----------------------------------------------------------------------===#
@@ -351,19 +355,11 @@
 
     # Test case 1: Large alternation (8 branches) - benefits from increased branch limit (3→8)
     fruit_text = "I love eating apple and banana and cherry and date and elderberry and fig and grape with honey"
-<<<<<<< HEAD
-    m.bench_function(
+    benchmark_search(
         "large_8_alternations",
-        bench_alternation_match(
-            fruit_text, "(apple|banana|cherry|date|elderberry|fig|grape|honey)"
-        ),
-=======
-    benchmark_search(
-        "large_alternation_8_branches",
         "(apple|banana|cherry|date|elderberry|fig|grape|honey)",
         fruit_text,
-        1000
->>>>>>> ef7c3381
+        1000,
     )
 
     # Test case 2: Deeply nested groups (depth 4) - benefits from increased depth tolerance (3→4)
@@ -372,7 +368,7 @@
         "deep_nested_groups_depth4",
         "(?:(?:(?:a|b)|(?:c|d))|(?:(?:e|f)|(?:g|h)))",
         nested_text,
-        1000
+        1000,
     )
 
     # Test case 3: Literal-heavy alternation - benefits from 80% threshold detection
@@ -381,16 +377,18 @@
         "literal_heavy_alternation",
         "(user123|admin456|guest789|root000|test111|demo222|sample333|client444)",
         user_text,
-        1000
+        1000,
     )
 
     # Test case 4: Complex group with 5 children - benefits from increased children limit (3→5)
-    mixed_text = "Found: hello123ab, world456cd, test789ef, demo012gh, sample345ij in the data"
+    mixed_text = (
+        "Found: hello123ab, world456cd, test789ef, demo012gh, sample345ij in the data"
+    )
     benchmark_search(
         "complex_group_5_children",
         "(hello|world|test|demo|sample)[0-9]{3}[a-z]{2}",
         mixed_text,
-        1000
+        1000,
     )
 
     # ===== Global Matching (findall) =====
@@ -402,10 +400,14 @@
     benchmark_findall("literal_prefix_long", "hello.*", long_text, 1)
     benchmark_findall("required_literal_short", ".*@example\\.com", email_text, 1)
     benchmark_match_first("no_literal_baseline", "[a-z]+", medium_text, 1)
-    benchmark_match_first("alternation_common_prefix", "(hello|help|helicopter)", medium_text, 1)
+    benchmark_match_first(
+        "alternation_common_prefix", "(hello|help|helicopter)", medium_text, 1
+    )
 
     # ===== Complex Pattern Benchmarks =====
-    complex_email_text = "Contact: john@example.com, support@test.org, admin@company.net" * 20
+    complex_email_text = (
+        "Contact: john@example.com, support@test.org, admin@company.net" * 20
+    )
     benchmark_findall(
         "complex_email",
         "[a-zA-Z0-9._%+-]+@[a-zA-Z0-9.-]+\\.[a-zA-Z]{2,}",
@@ -413,7 +415,9 @@
         40,
     )
 
-    complex_number_text = "Price: $123.45, Quantity: 67, Total: $890.12, Tax: 15.5%" * 100
+    complex_number_text = (
+        "Price: $123.45, Quantity: 67, Total: $890.12, Tax: 15.5%" * 100
+    )
     benchmark_findall("complex_number", "[0-9]+\\.[0-9]+", complex_number_text, 500)
 
     # ===== US Phone Number Benchmarks =====
@@ -441,8 +445,12 @@
 
     # ===== DFA-Optimized Phone Number Benchmarks =====
     benchmark_findall("dfa_simple_phone", "[0-9]{3}-[0-9]{3}-[0-9]{4}", phone_text, 100)
-    benchmark_findall("dfa_paren_phone", "\\([0-9]{3}\\) [0-9]{3}-[0-9]{4}", phone_text, 100)
-    benchmark_findall("dfa_dot_phone", "[0-9]{3}\\.[0-9]{3}\\.[0-9]{4}", phone_text, 100)
+    benchmark_findall(
+        "dfa_paren_phone", "\\([0-9]{3}\\) [0-9]{3}-[0-9]{4}", phone_text, 100
+    )
+    benchmark_findall(
+        "dfa_dot_phone", "[0-9]{3}\\.[0-9]{3}\\.[0-9]{4}", phone_text, 100
+    )
     benchmark_findall("dfa_digits_only", "[0-9]{10}", phone_text, 100)
 
     # National Phone Number Validation (Complex Pattern)
@@ -488,9 +496,5 @@
     export_json_results()
 
 
-
-
-
-
 if __name__ == "__main__":
     main()