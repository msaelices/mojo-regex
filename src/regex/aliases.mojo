fn _all_except_newline() -> String:
    """Return a string containing all characters except newline."""
    return String("").join([chr(i) for i in range(32, 127) if i != ord("\n")])


alias DIGITS: String = "0123456789"
alias CHAR_LIT_SPACE = ord("s")
alias CHAR_LIT_TAB = ord("t")
alias CHAR_TAB = ord("\t")
alias CHAR_DIGIT = ord("d")
alias CHAR_COLON = ord(":")
alias CHAR_DOT = ord(".")
alias CHAR_SLASH = ord("\\")
alias CHAR_LEFT_PAREN = ord("(")
alias CHAR_RIGHT_PAREN = ord(")")
alias CHAR_LEFT_BRACKET = ord("[")
alias CHAR_RIGHT_BRACKET = ord("]")
alias CHAR_LEFT_CURLY = ord("{")
alias CHAR_RIGHT_CURLY = ord("}")
alias CHAR_CIRCUMFLEX = ord("^")
alias CHAR_VERTICAL_BAR = ord("|")
alias CHAR_DASH = ord("-")
alias CHAR_COMMA = ord(",")
alias CHAR_ASTERISK = ord("*")
alias CHAR_PLUS = ord("+")
alias CHAR_QUESTION_MARK = ord("?")
alias CHAR_END = ord("$")
alias CHAR_ZERO = ord("0")
alias CHAR_NINE = ord("9")
alias CHAR_A = ord("a")
alias CHAR_Z = ord("z")
alias CHAR_A_UPPER = ord("A")
alias CHAR_Z_UPPER = ord("Z")
alias CHAR_NEWLINE = ord("\n")

alias ALL_EXCEPT_NEWLINE = _all_except_newline()

alias EMPTY_SLICE = StringSlice[ImmutableAnyOrigin]("")
<<<<<<< HEAD
=======
alias EMPTY_STRING = String("")
>>>>>>> 2116c60a

# SIMD matcher type constants
alias SIMD_MATCHER_NONE = 0
alias SIMD_MATCHER_WHITESPACE = 1
alias SIMD_MATCHER_DIGITS = 2
alias SIMD_MATCHER_ALPHA_LOWER = 3
alias SIMD_MATCHER_ALPHA_UPPER = 4
alias SIMD_MATCHER_ALPHA = 5
alias SIMD_MATCHER_ALNUM = 6
alias SIMD_MATCHER_ALNUM_LOWER = 7
alias SIMD_MATCHER_ALNUM_UPPER = 8
alias SIMD_MATCHER_CUSTOM = 9

# Specialized matcher type constants
alias SIMD_MATCHER_HEX_DIGITS = 10
alias SIMD_MATCHER_WORD_CHARS = 11
alias SIMD_MATCHER_NON_WORD_CHARS = 12
alias SIMD_MATCHER_PUNCT = 13
alias SIMD_MATCHER_CONTROL = 14<|MERGE_RESOLUTION|>--- conflicted
+++ resolved
@@ -36,10 +36,7 @@
 alias ALL_EXCEPT_NEWLINE = _all_except_newline()
 
 alias EMPTY_SLICE = StringSlice[ImmutableAnyOrigin]("")
-<<<<<<< HEAD
-=======
 alias EMPTY_STRING = String("")
->>>>>>> 2116c60a
 
 # SIMD matcher type constants
 alias SIMD_MATCHER_NONE = 0
