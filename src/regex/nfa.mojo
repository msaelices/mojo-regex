--- conflicted
+++ resolved
@@ -15,11 +15,8 @@
     TwoWaySearcher,
     CharacterClassSIMD,
     get_simd_matcher,
-<<<<<<< HEAD
-=======
     apply_quantifier_simd_generic,
     find_in_text_simd,
->>>>>>> 2116c60a
 )
 from regex.simd_matchers import (
     get_digit_matcher,
@@ -28,14 +25,6 @@
     get_alnum_matcher,
     RangeBasedMatcher,
 )
-<<<<<<< HEAD
-from regex.parametric_nfa_helpers import (
-    apply_quantifier_simd_generic,
-    find_in_text_simd,
-)
-from regex.literal_optimizer import extract_literals, extract_literal_prefix
-from regex.optimizer import PatternAnalyzer, PatternComplexity
-=======
 from regex.literal_optimizer import extract_literals, extract_literal_prefix
 from regex.optimizer import PatternAnalyzer, PatternComplexity
 
@@ -50,7 +39,6 @@
 alias MIN_PREFIX_LITERAL_LENGTH = 3
 # Non-prefix literals need even longer length to be worth the overhead
 alias MIN_REQUIRED_LITERAL_LENGTH = 4
->>>>>>> 2116c60a
 
 
 struct NFAEngine(Engine):
@@ -86,11 +74,7 @@
             # Only apply literal optimization for patterns that benefit from it
             # Skip for simple patterns that will use DFA anyway
             if self.regex:
-<<<<<<< HEAD
-                var ast = self.regex.value()
-=======
                 ref ast = self.regex.value()
->>>>>>> 2116c60a
                 var analyzer = PatternAnalyzer()
                 var complexity = analyzer.classify(ast)
 
@@ -103,11 +87,6 @@
                     # Use best literal if available and significant
                     ref best_literal = literal_set.get_best_literal()
                     if best_literal:
-<<<<<<< HEAD
-                        var best = best_literal.value()
-                        # Require longer literals to justify overhead
-                        if best.is_prefix and best.get_literal_len() > 3:
-=======
                         ref best = best_literal.value()
                         # Require longer literals to justify overhead
                         if (
@@ -115,22 +94,17 @@
                             and best.get_literal_len()
                             > MIN_PREFIX_LITERAL_LENGTH
                         ):
->>>>>>> 2116c60a
                             # Use prefix literal for optimization
                             self.literal_prefix = best.get_literal()
                             self.has_literal_optimization = True
                             self.literal_searcher = TwoWaySearcher(
                                 self.literal_prefix
                             )
-<<<<<<< HEAD
-                        elif best.is_required and best.get_literal_len() > 4:
-=======
                         elif (
                             best.is_required
                             and best.get_literal_len()
                             > MIN_REQUIRED_LITERAL_LENGTH
                         ):
->>>>>>> 2116c60a
                             # Use required literal for prefiltering
                             # Require even longer literals for non-prefix optimization
                             self.literal_prefix = best.get_literal()
@@ -186,11 +160,7 @@
 
         # Use literal prefiltering if available
         if self.has_literal_optimization and self.literal_searcher:
-<<<<<<< HEAD
-            var searcher = self.literal_searcher.value()
-=======
             ref searcher = self.literal_searcher.value()
->>>>>>> 2116c60a
 
             while current_pos <= len(text):
                 # Find next occurrence of literal
@@ -223,11 +193,7 @@
                         required_start_pos=-1,
                     )
                     if result[0]:  # Match found
-<<<<<<< HEAD
-                        var match_end = result[1]
-=======
                         ref match_end = result[1]
->>>>>>> 2116c60a
                         if self._match_contains_literal(
                             text, try_pos, match_end
                         ):
@@ -260,11 +226,7 @@
                 )
                 if result[0]:  # Match found
                     var match_start = current_pos
-<<<<<<< HEAD
-                    var match_end = result[1]
-=======
                     ref match_end = result[1]
->>>>>>> 2116c60a
 
                     # Create match object
                     var matched = Match(0, match_start, match_end, text)
@@ -351,11 +313,7 @@
 
         # Use literal prefiltering if available
         if self.has_literal_optimization and self.literal_searcher:
-<<<<<<< HEAD
-            var searcher = self.literal_searcher.value()
-=======
             ref searcher = self.literal_searcher.value()
->>>>>>> 2116c60a
 
             while search_pos <= len(text):
                 # Find next occurrence of literal
@@ -389,11 +347,7 @@
                         required_start_pos=-1,
                     )
                     if result[0]:  # Match found
-<<<<<<< HEAD
-                        var match_end = result[1]
-=======
                         ref match_end = result[1]
->>>>>>> 2116c60a
                         # Verify the match includes our literal
                         if self._match_contains_literal(
                             text, try_pos, match_end
@@ -416,72 +370,6 @@
                     required_start_pos=-1,
                 )
                 if result[0]:  # Match found
-<<<<<<< HEAD
-                    var end_idx = result[1]
-                    return Match(0, search_pos, end_idx, text)
-                search_pos += 1
-
-        return None
-
-    fn _is_prefix_literal(self) -> Bool:
-        """Check if the extracted literal is a prefix literal."""
-        # Simple heuristic: if pattern starts with the literal, it's a prefix
-        return self.pattern.startswith(self.literal_prefix)
-
-    fn _create_range_matcher(
-        self, range_pattern: String
-    ) -> Optional[CharacterClassSIMD]:
-        """Create SIMD matcher for a range pattern.
-
-        Args:
-            range_pattern: The range pattern string (e.g., "[a-z]" or "abcdefg...").
-
-        Returns:
-            Optional SIMD matcher for the pattern.
-        """
-        # Try to create a SIMD matcher for common patterns
-        var char_class = String()
-
-        # Expand the range pattern if needed
-        if range_pattern.startswith("[") and range_pattern.endswith("]"):
-            # It's a pattern like "[a-z]", need to expand it
-            var inner = range_pattern[1:-1]
-
-            # Handle common patterns with specialized matchers
-            if inner == "a-z":
-                # For now, still use CharacterClassSIMD but could return RangeBasedMatcher
-                char_class = "abcdefghijklmnopqrstuvwxyz"
-            elif inner == "A-Z":
-                char_class = "ABCDEFGHIJKLMNOPQRSTUVWXYZ"
-            elif inner == "0-9":
-                # Could use create_digit_matcher() here but keeping CharacterClassSIMD for compatibility
-                char_class = "0123456789"
-            elif inner == "a-zA-Z":
-                # Could use create_alpha_matcher() here
-                char_class = (
-                    "abcdefghijklmnopqrstuvwxyzABCDEFGHIJKLMNOPQRSTUVWXYZ"
-                )
-            elif inner == "a-zA-Z0-9":
-                # Could use create_alnum_matcher() here
-                char_class = "abcdefghijklmnopqrstuvwxyzABCDEFGHIJKLMNOPQRSTUVWXYZ0123456789"
-            else:
-                # More complex pattern, use helper to expand
-                from regex.dfa import expand_character_range
-
-                # Cannot easily convert String to StringSlice with correct origin
-                # Fall back to manual expansion for complex patterns
-                char_class = String()
-        else:
-            # Already expanded
-            char_class = range_pattern
-
-        # Create SIMD matcher
-        if char_class:
-            return CharacterClassSIMD(char_class)
-
-        return None
-
-=======
                     ref end_idx = result[1]
                     return Match(0, search_pos, end_idx, text)
                 search_pos += 1
@@ -555,7 +443,6 @@
 
         return None
 
->>>>>>> 2116c60a
     fn _match_contains_literal(
         self, text: String, start: Int, end: Int
     ) -> Bool:
@@ -765,19 +652,6 @@
         var ch_found = False
 
         if ast.get_value():
-<<<<<<< HEAD
-            var range_pattern = ast.get_value().value()
-
-            # Try to use SIMD matcher for common patterns
-            var simd_matcher = self._create_range_matcher(String(range_pattern))
-            if simd_matcher:
-                ch_found = simd_matcher.value().contains(ch_code)
-            else:
-                # Fallback to regular range matching
-                ch_found = ast._is_char_in_range(
-                    String(str[str_i]), range_pattern
-                )
-=======
             ref range_pattern = ast.get_value().value()
 
             # Check for common patterns with specialized matchers
@@ -828,7 +702,6 @@
                     ch_found = self._match_with_simd_or_fallback(
                         ast, range_pattern, str[str_i], ch_code
                     )
->>>>>>> 2116c60a
 
         if ch_found == ast.positive_logic:
             return self._apply_quantifier(
@@ -1215,13 +1088,6 @@
         from regex.ast import DIGIT, SPACE, RANGE
 
         if ast.is_simd_optimizable(min_matches, max_matches):
-<<<<<<< HEAD
-            var simd_result = self._apply_quantifier_simd(
-                ast, str, str_i, min_matches, max_matches
-            )
-            if simd_result[0]:
-                return simd_result
-=======
             # DEBUG: Uncomment to debug
             # print("DEBUG: Using SIMD optimization for quantifier")
             var simd_result = self._apply_quantifier_simd(
@@ -1232,7 +1098,6 @@
             # DEBUG: Uncomment to debug
             # print("DEBUG: SIMD result =", simd_result[0], simd_result[1])
             return simd_result
->>>>>>> 2116c60a
 
         # Use regular greedy matching, but with early termination for match_first_mode
         var matches_count = 0
@@ -1294,19 +1159,6 @@
                 whitespace_matcher, str, str_i, min_matches, max_matches
             )
         elif ast.type == RANGE and ast.get_value():
-<<<<<<< HEAD
-            var range_pattern = String(ast.get_value().value())
-            var range_matcher = self._create_range_matcher(range_pattern)
-            if range_matcher:
-                var matcher = range_matcher.value()
-                # Handle negated logic
-                if ast.positive_logic:
-                    return apply_quantifier_simd_generic(
-                        matcher, str, str_i, min_matches, max_matches
-                    )
-                else:
-                    # For negated ranges, we need custom logic
-=======
             ref range_pattern = String(ast.get_value().value())
 
             # Check for common patterns that should use RangeBasedMatcher
@@ -1387,7 +1239,6 @@
                     )
                 else:
                     # For negated digits, use custom logic
->>>>>>> 2116c60a
                     var pos = str_i
                     var match_count = 0
                     var actual_max = max_matches
@@ -1396,11 +1247,7 @@
 
                     while pos < len(str) and match_count < actual_max:
                         var ch_code = ord(str[pos])
-<<<<<<< HEAD
-                        if not matcher.contains(ch_code):  # Negated
-=======
                         if not digit_matcher.contains(ch_code):  # Negated
->>>>>>> 2116c60a
                             match_count += 1
                             pos += 1
                         else:
@@ -1410,11 +1257,6 @@
                         return (True, pos)
                     else:
                         return (False, str_i)
-<<<<<<< HEAD
-
-        return (False, str_i)
-
-=======
             elif range_pattern == "[a-zA-Z]":
                 # Use alpha matcher for alphabetic range
                 var alpha_matcher = get_alpha_matcher()
@@ -1564,7 +1406,6 @@
             var ch = chr(ch_code)
             return ch in range_pattern
 
->>>>>>> 2116c60a
 
 fn findall(
     pattern: String, text: String
